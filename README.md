# LatentDiffEq.jl 

[![Build Status](https://travis-ci.com/gabrevaya/LatentDiffEq.jl.svg?branch=master)](https://travis-ci.com/github/gabrevaya/LatentDiffEq.jl)

Latent Differential Equation models is a powerful class of models that brings great promise to the field of time series processing. [Flux.jl](https://github.com/FluxML/Flux.jl) and the [SciML](https://github.com/SciML) provide all the tools to build these latent DE models. However, the process of setting up those models can be a time-consuming endeavor with a quite steep learning curve for people without a background in machine learning. LatentDiffEq.jl aims to provide a framework that makes latent differential equation models readily accessible to people that needs it most. This is done by providing pre-programmed established models in Latent Differential Equations while offering a high level of flexibility for new user-defined models.

![LDE_framework](./general_framework.png)

<<<<<<< HEAD
This package is still in an early (but functional) stage of it's development, any help in finding bugs or improvement would be greatly appreciated. Please get in touch if, like us, you share a great interest in bringing this exiting field of research to a wider audience!
=======
This package is still in an early (but functional) stage of its developpement, any help in finding bugs or improvement would be greatly appreciated. Please get in touch if, like us, you share a great interest in bringing this exciting field of research to a wider audience!
>>>>>>> f830c3c4

## Getting Started
### Installation

```julia
julia> ]
pkg> add https://github.com/gabrevaya/LatentDiffEq.jl.git
```

### Tutorial (Coming soon!)
Checkout the Tutorial to get familiar with the base functionalities of this package. If you wish to build your own models, this is also convered in the Tutorial. You can also refer to the following chart detailing the names of the functions associated with the different parts of the package.

![LatentDiffEq.jl_framework](./package_framework.png)

## References

Chen, Ricky TQ, et al. "Neural ordinary differential equations." arXiv preprint [arXiv:1806.07366](https://arxiv.org/abs/1806.07366) (2018).

Linial, O., Eytan, D., & Shalit, U. (2020). Generative ODE Modeling with Known Unknowns. arXiv preprint [arXiv:2003.10775](https://arxiv.org/abs/2003.10775).<|MERGE_RESOLUTION|>--- conflicted
+++ resolved
@@ -6,11 +6,7 @@
 
 ![LDE_framework](./general_framework.png)
 
-<<<<<<< HEAD
-This package is still in an early (but functional) stage of it's development, any help in finding bugs or improvement would be greatly appreciated. Please get in touch if, like us, you share a great interest in bringing this exiting field of research to a wider audience!
-=======
-This package is still in an early (but functional) stage of its developpement, any help in finding bugs or improvement would be greatly appreciated. Please get in touch if, like us, you share a great interest in bringing this exciting field of research to a wider audience!
->>>>>>> f830c3c4
+This package is still in an early (but functional) stage of its development, any help in finding bugs or improvement would be greatly appreciated. Please get in touch if, like us, you share a great interest in bringing this exciting field of research to a wider audience!
 
 ## Getting Started
 ### Installation
