--- conflicted
+++ resolved
@@ -193,10 +193,6 @@
     reconstruction_loss = vector_mse(x, x̂)
 
     # Compute KL losses from parameter and initial value estimation
-<<<<<<< HEAD
-    # kl_loss = vector_kl(μ, logσ²)
-=======
->>>>>>> 84dd39e0
     kl_loss = sum( [ mean(sum(kl.(μ[i], logσ²[i]), dims=1)) for i in 1:length(μ) ] )
 
     return reconstruction_loss + kl_loss
