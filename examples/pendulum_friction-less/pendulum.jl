################################################################################
## Problem Definition -- frictionless pendulum

struct Pendulum{P,S,T,K}

    prob::P
    solver::S
    sensealg::T
    kwargs::K

    function Pendulum(; solver = Tsit5(), sensalg = ForwardDiffSensitivity(), kwargs...)
        # Parameters and initial conditions only
        # used to initialize the ODE problem
        u₀ = Float32[1.0, 1.0]
        p = Float32[1.]
        tspan = (0.f0, 1.f0)

        # Define differential equations
        function f!(du, u, p, t)
                x, y = u
                G = 10.0f0
                L = p[1]
                
                du[1] = y
                du[2] =  -G/L*sin(x)
        end

        # Build ODE Problem
        _prob = ODEProblem(f!, u₀, tspan, p)

        @info "Optimizing ODE Problem"
        # Make ODE Problem more performant using ModelingToolkit
        # not necessary for this simple pendulum but can very usefull
        # for other more complex systems
        sys = modelingtoolkitize(_prob)
        ODEFunc = ODEFunction(sys, tgrad=true, jac = true, sparse = false, simplify = false)
        prob = ODEProblem(ODEFunc, u₀, tspan, p)

<<<<<<< HEAD
        solver = Tsit5()
        sensalg = ForwardDiffSensitivity()

=======
>>>>>>> eff48912
        P = typeof(prob)
        S = typeof(solver)
        T = typeof(sensalg)
        K = typeof(kwargs)
        new{P,S,T,K}(prob, solver, sensalg, kwargs)
    end
    
end

################################################################################
## Problem Definition -- Pendulum with friction

struct Pendulum_friction{P,S,T,K}

    prob::P
    solver::S
    sensealg::T
    kwargs::K

    function Pendulum_friction(; solver = Tsit5(), sensalg = ForwardDiffSensitivity(), kwargs...)
        # Default parameters and initial conditions
        u₀ = Float32[1.0, 1.0]
        p = Float32[1.]
        tspan = (0.f0, 1.f0)

        # Define differential equations
        function f!(du, u, p, t)
                x, y = u
                G = 10.0f0
                m = 1.0f0
                b = 0.7f0          
                L = p[1]
                
                du[1] = y
                du[2] =  -G/L*sin(x) - (b/m) * y
        end

        # Build ODE Problem
        _prob = ODEProblem(f!, u₀, tspan, p)

        @info "Optimizing ODE Problem"
        sys = modelingtoolkitize(_prob)
        ODEFunc = ODEFunction(sys, tgrad=true, jac = true, sparse = false, simplify = false)
        prob = ODEProblem(ODEFunc, u₀, tspan, p)

<<<<<<< HEAD
        solver = Tsit5()
        # sensalg = ForwardDiffSensitivity()
        sensalg = ForwardDiffSensitivity(autojacvec=EnzymeVJP())

=======
>>>>>>> eff48912
        P = typeof(prob)
        S = typeof(solver)
        T = typeof(sensalg)
        K = typeof(kwargs)
        new{P,S,T,K}(prob, solver, sensalg, kwargs)
    end
    
end

###############################################################################
# Problem Definition -- Stochastic Pendulum

struct SPendulum{P,S,T,K}

    prob::P
    solver::S
    sensealg::T
    kwargs::K

    function SPendulum(;solver = SOSRI(), sensalg = ForwardDiffSensitivity(), kwargs...)
        # Default parameters and initial conditions
        u₀ = Float32[1.0, 1.0]
        p = Float32[1.]
        tspan = (0.f0, 1.f0)

        # Define differential equations
        function f!(du, u, p, t)
                x, y = u
                G = 10.0f0
                L = p[1]
                
                du[1] = y
                du[2] =  -G/L*sin(x)
        end

        # Build ODE Problem
        _prob = ODEProblem(f!, u₀, tspan, p)

        @info "Optimizing ODE Problem"
        sys = modelingtoolkitize(_prob)
        ODEFunc = ODEFunction(sys, tgrad=true, jac = true, sparse = false, simplify = false)
        prob = ODEProblem(ODEFunc, u₀, tspan, p)

        function σ(du,u,p,t)
            du .= 0.01f0
        end

        prob_sde = SDEProblem(prob.f.f, σ, prob.u0, prob.tspan, prob.p, jac = prob.f.jac, tgrad = prob.f.tgrad)

<<<<<<< HEAD
        solver = SOSRI()
        sensalg = ForwardDiffSensitivity()

=======
>>>>>>> eff48912
        P = typeof(prob_sde)
        S = typeof(solver)
        T = typeof(sensalg)
        K = typeof(kwargs)
        new{P,S,T,K}(prob_sde, solver, sensalg, kwargs)
    end
    
end<|MERGE_RESOLUTION|>--- conflicted
+++ resolved
@@ -36,12 +36,6 @@
         ODEFunc = ODEFunction(sys, tgrad=true, jac = true, sparse = false, simplify = false)
         prob = ODEProblem(ODEFunc, u₀, tspan, p)
 
-<<<<<<< HEAD
-        solver = Tsit5()
-        sensalg = ForwardDiffSensitivity()
-
-=======
->>>>>>> eff48912
         P = typeof(prob)
         S = typeof(solver)
         T = typeof(sensalg)
@@ -87,13 +81,6 @@
         ODEFunc = ODEFunction(sys, tgrad=true, jac = true, sparse = false, simplify = false)
         prob = ODEProblem(ODEFunc, u₀, tspan, p)
 
-<<<<<<< HEAD
-        solver = Tsit5()
-        # sensalg = ForwardDiffSensitivity()
-        sensalg = ForwardDiffSensitivity(autojacvec=EnzymeVJP())
-
-=======
->>>>>>> eff48912
         P = typeof(prob)
         S = typeof(solver)
         T = typeof(sensalg)
@@ -143,12 +130,6 @@
 
         prob_sde = SDEProblem(prob.f.f, σ, prob.u0, prob.tspan, prob.p, jac = prob.f.jac, tgrad = prob.f.tgrad)
 
-<<<<<<< HEAD
-        solver = SOSRI()
-        sensalg = ForwardDiffSensitivity()
-
-=======
->>>>>>> eff48912
         P = typeof(prob_sde)
         S = typeof(solver)
         T = typeof(sensalg)
