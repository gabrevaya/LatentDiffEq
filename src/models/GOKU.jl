--- conflicted
+++ resolved
@@ -118,16 +118,9 @@
 
     ## Solve
     ẑ = solve(ens_prob, solver, EnsembleThreads(); sensealg = sensealg, trajectories = size(θ̂, 2), saveat = t, kwargs...)
-<<<<<<< HEAD
 
     # Optionally transform the latent state variables
     ẑ = transform_after_diffeq(Array(ẑ), decoder.diffeq)
-=======
-   # ẑ = solve(ens_prob, solver, EnsembleGPUArray(); sensealg = sensealg, trajectories = size(θ̂, 2), saveat = t, kwargs...)
-
-    # Transform the resulting output (mainly used for Kuramoto-like systems)
-    ẑ = transform_after_diffeq(ẑ, decoder.diffeq)
->>>>>>> 6cb34b9a
     ẑ = permutedims(ẑ, [1,3,2])
 
     # go back to gpu if it corresponds
