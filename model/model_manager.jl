
################################################################################
## Model manager in order to create right model from those available and assign it the right physical systemtem definition
function initialize_model(args, input_dim, model_name, system, SDE, device)

    @unpack_Args args       # unpack all arguments


    if model_name == "GOKU"

        # Create model
<<<<<<< HEAD
        model = Goku(input_dim, latent_dim, rnn_input_dim, rnn_output_dim, hidden_dim, length(system.u₀), length(system.p), system.prob, system.transform, Tsit5(), variational, device)
=======
        model = Goku(input_dim, latent_dim, rnn_input_dim, rnn_output_dim, hidden_dim, length(system.u₀), length(system.p), system.prob, Tsit5(), SDE, device)
>>>>>>> f98fb466

        # Get parameters
        ps = Flux.params(model.encoder.linear, model.encoder.rnn, model.encoder.rnn_μ, model.encoder.rnn_logσ², model.encoder.lstm, model.encoder.lstm_μ, model.encoder.lstm_logσ², model.decoder.z₀_linear, model.decoder.p_linear, model.decoder.gen_linear)

    elseif model_name == "latent_ode"

        # Create model
        model = Latent_ODE(input_dim, latent_dim, hidden_dim, rnn_input_dim, rnn_output_dim, hidden_dim_node, seq_len, t_span[2], device)

        # Get parameters
        ps = Flux.params(model.encoder.linear, model.encoder.rnn, model.encoder.μ, model.encoder.logσ²,
                         model.decoder.dudt, model.decoder.linear)

    end

    model, ps
end<|MERGE_RESOLUTION|>--- conflicted
+++ resolved
@@ -1,7 +1,7 @@
 
 ################################################################################
 ## Model manager in order to create right model from those available and assign it the right physical systemtem definition
-function initialize_model(args, input_dim, model_name, system, SDE, device)
+function initialize_model(args, input_dim, model_name, system, variational, SDE, device)
 
     @unpack_Args args       # unpack all arguments
 
@@ -9,11 +9,7 @@
     if model_name == "GOKU"
 
         # Create model
-<<<<<<< HEAD
-        model = Goku(input_dim, latent_dim, rnn_input_dim, rnn_output_dim, hidden_dim, length(system.u₀), length(system.p), system.prob, system.transform, Tsit5(), variational, device)
-=======
-        model = Goku(input_dim, latent_dim, rnn_input_dim, rnn_output_dim, hidden_dim, length(system.u₀), length(system.p), system.prob, Tsit5(), SDE, device)
->>>>>>> f98fb466
+        model = Goku(input_dim, latent_dim, rnn_input_dim, rnn_output_dim, hidden_dim, length(system.u₀), length(system.p), system.prob, system.transform, Tsit5(), variational, SDE, device)
 
         # Get parameters
         ps = Flux.params(model.encoder.linear, model.encoder.rnn, model.encoder.rnn_μ, model.encoder.rnn_logσ², model.encoder.lstm, model.encoder.lstm_μ, model.encoder.lstm_logσ², model.decoder.z₀_linear, model.decoder.p_linear, model.decoder.gen_linear)
