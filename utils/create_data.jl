--- conflicted
+++ resolved
@@ -24,14 +24,9 @@
 @with_kw mutable struct Args_gen
 
     ## Dynamical system
-<<<<<<< HEAD
-    system = Kuramoto(2)        # Available : LV(), vdP_full(k),
-                                #             vdP_identical_local(k)
-=======
     system = SLV()              # Available : LV(), SLV()
                                 #             vdP_full(k), SvdP_full(k),
                                 #             vdP_identical_local(k),
->>>>>>> f98fb466
                                 #             WC_full(k), WC(k),
                                 #             WC_identical_local(k)
                                 #             Kuramoto_basic(k), Kuramoto(k)
@@ -51,11 +46,7 @@
     p₀_range = (1.0, 2.0)       # parameter value range
 
     ## Save paths and keys
-<<<<<<< HEAD
-    data_file_name = "kuramoto_data.bson"  # data file name
-=======
     data_file_name = "SvdP_data.bson"  # data file name
->>>>>>> f98fb466
     seed = 1                         # random seed
     n_traj = 10000                        # Number of trajectories
 
@@ -101,16 +92,12 @@
       @info "Creating data"
       # Solve for X trajectories
       ensemble_prob = EnsembleProblem(prob, prob_func=prob_func_2, output_func = output_func)
-<<<<<<< HEAD
-      sim = solve(ensemble_prob, Tsit5(), saveat=args.dt, trajectories=args.n_traj)
-=======
 
       if args.SDE
             sim = solve(ensemble_prob, SOSRI(), saveat=args.dt, trajectories=10000,force_dtmin=true)
       else
             sim = solve(ensemble_prob, Tsit5(), saveat=args.dt, trajectories=args.n_traj)
       end
->>>>>>> f98fb466
       raw_data = dropdims(Array(sim), dims = 2)
       transformed_data = args.system.transform(raw_data)
 
